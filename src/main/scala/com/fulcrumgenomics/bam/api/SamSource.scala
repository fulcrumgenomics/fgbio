/*
 * The MIT License
 *
 * Copyright (c) 2017 Fulcrum Genomics LLC
 *
 * Permission is hereby granted, free of charge, to any person obtaining a copy
 * of this software and associated documentation files (the "Software"), to deal
 * in the Software without restriction, including without limitation the rights
 * to use, copy, modify, merge, publish, distribute, sublicense, and/or sell
 * copies of the Software, and to permit persons to whom the Software is
 * furnished to do so, subject to the following conditions:
 *
 * The above copyright notice and this permission notice shall be included in
 * all copies or substantial portions of the Software.
 *
 * THE SOFTWARE IS PROVIDED "AS IS", WITHOUT WARRANTY OF ANY KIND, EXPRESS OR
 * IMPLIED, INCLUDING BUT NOT LIMITED TO THE WARRANTIES OF MERCHANTABILITY,
 * FITNESS FOR A PARTICULAR PURPOSE AND NONINFRINGEMENT. IN NO EVENT SHALL THE
 * AUTHORS OR COPYRIGHT HOLDERS BE LIABLE FOR ANY CLAIM, DAMAGES OR OTHER
 * LIABILITY, WHETHER IN AN ACTION OF CONTRACT, TORT OR OTHERWISE, ARISING FROM,
 * OUT OF OR IN CONNECTION WITH THE SOFTWARE OR THE USE OR OTHER DEALINGS IN
 * THE SOFTWARE.
 */

package com.fulcrumgenomics.bam.api

import com.fulcrumgenomics.FgBioDef._
import com.fulcrumgenomics.bam.api.QueryType.QueryType
import htsjdk.samtools._
import htsjdk.samtools.util.{Interval, Locatable}

<<<<<<< HEAD
import java.io.{Closeable, InputStream}
=======
import java.io.Closeable
>>>>>>> 8f6efe6d
import scala.collection.compat._

/** Companion to the [[SamSource]] class that provides factory methods for sources. */
object SamSource {
  var DefaultUseAsyncIo: Boolean = false
  var DefaultValidationStringency: ValidationStringency = ValidationStringency.STRICT

  /** Configure a [[SAMRecordFactory]] with a variety of parameters. */
  private def buildSamRecordFactory(
    factory: SAMRecordFactory,
    ref: Option[PathToFasta],
    async: Boolean,
    stringency: ValidationStringency,
  ): SamReaderFactory = {
    val fac = SamReaderFactory.make()
    fac.samRecordFactory(factory)
    fac.setUseAsyncIo(async)
    fac.validationStringency(stringency)
    ref.foreach(fac.referenceSequence)
    fac
  }

  /** Constructs a [[SamSource]] to read from the provided path.
    *
    * @param path the path to read the SAM/BAM/CRAM from
    * @param index an optional path to read the index from
    * @param ref an optional reference sequence for decoding CRAM files
    * @param async if true use extra thread(s) to speed up reading
    * @param stringency the validation stringency to apply when reading the data
    * @param factory a [[SAMRecordFactory]]; MUST return classes that mix in [[SamRecord]]
    */
  def apply(path: PathToBam,
            index: Option[FilePath] = None,
            ref: Option[PathToFasta] = None,
            async: Boolean = DefaultUseAsyncIo,
            stringency: ValidationStringency = DefaultValidationStringency,
            factory: SAMRecordFactory = SamRecord.Factory): SamSource = {
    val fac   = buildSamRecordFactory(factory = factory, ref = ref, async = async, stringency = stringency)
    val input = SamInputResource.of(path)
    index.foreach(input.index)
    new SamSource(fac.open(input))
  }

  /** Constructs a [[SamSource]] to read from the provided input stream.
    *
    * @param stream the input stream of SAM/BAM/CRAM bytes
    * @param ref an optional reference sequence for decoding CRAM files
    * @param async if true use extra thread(s) to speed up reading
    * @param stringency the validation stringency to apply when reading the data
    * @param factory a [[SAMRecordFactory]]; MUST return classes that mix in [[SamRecord]]
    */
  def apply(
    stream: InputStream,
    ref: Option[PathToFasta],
    async: Boolean,
    stringency: ValidationStringency,
    factory: SAMRecordFactory,
  ): SamSource = {
    val fac = buildSamRecordFactory(factory = factory, ref = ref, async = async, stringency = stringency)
    new SamSource(fac.open(SamInputResource.of(stream)), closer = Some(() => stream.close()))
  }
}

/** Describes the two types of queries that can be performed. */
object QueryType extends Enumeration {
  val Overlapping, Contained = Value
  type QueryType = Value
}

/**
  * A source class for reading SAM/BAM/CRAM files and for querying them.
  * @param reader the underlying [[SamReader]]
  */
class SamSource private(private val reader: SamReader, private val closer: Option[Closeable] = None)
  extends View[SamRecord] with HeaderHelper with Closeable {

  /** The [[htsjdk.samtools.SAMFileHeader]] associated with the source. */
  override val header: SAMFileHeader = reader.getFileHeader

  /** Required for 2.12 compatibility. */
  def underlying: Iterable[SamRecord] = this

  /** True if an index exists and query() calls can be made, false otherwise. */
  def indexed: Boolean = reader.hasIndex

  /** Returns an iterator over all the records in the source. */
  override def iterator: SamIterator = new SamIterator(reader.getFileHeader, reader.iterator())

  private def newQueryInterval(region: Locatable): QueryInterval = {
    val contig = dict.get(region.getContig).getOrElse(
      throw new NoSuchElementException(s"Contig '${region.getContig}' not in SAM/BAM header.")
    )
    val start  = Math.max(region.getStart, 1);
    val end    = Math.min(region.getEnd, contig.length)
    new QueryInterval(contig.index, start, end)
  }

  /** Returns an iterator over the records in the regions provided. */
  def query(regions: IterableOnce[Locatable], queryType: QueryType = QueryType.Overlapping): SamIterator = {
    val queries = QueryInterval.optimizeIntervals(regions.iterator.map(l => newQueryInterval(l)).toArray)
    val contained = queryType == QueryType.Contained
    new SamIterator(header, reader.query(queries, contained))
  }

  /** Returns an iterator over the records in the region provided. */
  def query(chrom: String, start: Int, end: Int, queryType: QueryType): SamIterator = {
    query(List(new Interval(chrom, start, end)), queryType)
  }

  /** Returns an iterator over all the unmapped reads, without positions, at the end of the source. */
  def unmapped: SamIterator = new SamIterator(header, reader.queryUnmapped())

  /** Provides a string that shows where the source is reading from. */
  override def toString: String = s"SamReader(${reader.getResourceDescription})"

  /** Close an optional wrapped closeable and release the SAM reader. */
  override def close(): Unit = {
    this.closer.foreach(_.close())
    this.reader.close()
  }

  /**
    * Returns the underlying SamReader. This should be avoided as much as possible, and the
    * SamSource should not be used again after calling [[toSamReader]].
    */
  def toSamReader: SamReader = reader
}<|MERGE_RESOLUTION|>--- conflicted
+++ resolved
@@ -29,11 +29,7 @@
 import htsjdk.samtools._
 import htsjdk.samtools.util.{Interval, Locatable}
 
-<<<<<<< HEAD
 import java.io.{Closeable, InputStream}
-=======
-import java.io.Closeable
->>>>>>> 8f6efe6d
 import scala.collection.compat._
 
 /** Companion to the [[SamSource]] class that provides factory methods for sources. */
