/*
 * The MIT License
 *
 * Copyright (c) 2017 Fulcrum Genomics LLC
 *
 * Permission is hereby granted, free of charge, to any person obtaining a copy
 * of this software and associated documentation files (the "Software"), to deal
 * in the Software without restriction, including without limitation the rights
 * to use, copy, modify, merge, publish, distribute, sublicense, and/or sell
 * copies of the Software, and to permit persons to whom the Software is
 * furnished to do so, subject to the following conditions:
 *
 * The above copyright notice and this permission notice shall be included in
 * all copies or substantial portions of the Software.
 *
 * THE SOFTWARE IS PROVIDED "AS IS", WITHOUT WARRANTY OF ANY KIND, EXPRESS OR
 * IMPLIED, INCLUDING BUT NOT LIMITED TO THE WARRANTIES OF MERCHANTABILITY,
 * FITNESS FOR A PARTICULAR PURPOSE AND NONINFRINGEMENT. IN NO EVENT SHALL THE
 * AUTHORS OR COPYRIGHT HOLDERS BE LIABLE FOR ANY CLAIM, DAMAGES OR OTHER
 * LIABILITY, WHETHER IN AN ACTION OF CONTRACT, TORT OR OTHERWISE, ARISING FROM,
 * OUT OF OR IN CONNECTION WITH THE SOFTWARE OR THE USE OR OTHER DEALINGS IN
 * THE SOFTWARE.
 */

package com.fulcrumgenomics.bam.api

import java.io.Closeable

import com.fulcrumgenomics.FgBioDef._
import com.fulcrumgenomics.commons.io.Writer
import com.fulcrumgenomics.commons.util.LazyLogging
import com.fulcrumgenomics.util.{ProgressLogger, Sorter}
import htsjdk.samtools.SAMFileHeader.SortOrder
import htsjdk.samtools._

object SamWriter extends LazyLogging {
  var DefaultCompressionLevel: Int = 5
  var DefaultUseAsyncIo: Boolean      = true
  var DefaultMaxRecordsInRam: Int  = 1e6.toInt
  var DefaultCreateIndex: Boolean  = true

  /**
    * Constructs a SamWriter for writing out [[SamRecord]]s.
    *
    * @param path the path at which the data should be written
    * @param header the header for the SAM/BAM
    * @param sort an optional SamOrder into which to sort the reads. If no order is provided the reads are
    *             assumed to be in the order described in the header. If an order is provided the reads are
    *             _always_ sorted using that SamOrder before being emitted.
    * @param ref an optional reference sequence for use in writing CRAM
    * @param async if true use multiple threads to increase writing throughput
    * @param buffer the buffer size, in bytes, to use for the writer
    * @param compression the GZIP compression level to use when compressing data
    * @param tmp an optional tmp directory to use when sorting
    * @param maxRecordsInRam the maximum number of records to keep in RAM while sorting
    * @param index if true, index the SAM/BAM file on the fly while writing
    * @param md5 if true, create an MD5 file for the output file while writing
    * @param sortProgress an optional ProgressLogger to use if/when putting records into a Sorter
    * @param writeProgress an optional ProgressLogger to use when writing records out
    */
  def apply(path: PathToBam,
            header: SAMFileHeader,
            sort: Option[SamOrder]   = None,
            ref: Option[PathToFasta] = None,
            async: Boolean           = DefaultUseAsyncIo,
            buffer: Int              = Defaults.NON_ZERO_BUFFER_SIZE,
            compression: Int         = DefaultCompressionLevel,
            tmp: Option[DirPath]     = None,
            maxRecordsInRam: Int     = 1e6.toInt,
            index: Boolean           = true,
            md5: Boolean             = false,
            sortProgress:  Option[ProgressLogger] = Some(ProgressLogger(logger, noun="records", verb="Sorted", unit=2e6.toInt)),
            writeProgress: Option[ProgressLogger] = Some(ProgressLogger(logger, noun="records", verb="Wrote ", unit=2e6.toInt))
           ): SamWriter = {

    val sorter = sort match {
      case None => None
      case Some(so) if so == SamOrder.Unsorted || so == SamOrder.Unknown =>
        so.applyTo(header)
        None
      case Some(so) =>
        so.applyTo(header)
        Some(new Sorter(maxRecordsInRam, new SamRecordCodec(header), so.sortkey))
    }

    // Only index the output file if the sort order is right, indexing is requested, and no chrom is too long
    val actuallyIndex = if (header.getSortOrder != SortOrder.coordinate || !index) false else {
      val hasChromsTooLong = header.getSequenceDictionary.getSequences.exists(_.getSequenceLength > GenomicIndexUtil.BIN_GENOMIC_SPAN)
      if (hasChromsTooLong) logger.warning(s"Cannot index $path as one or more chromosomes is too long.")
      !hasChromsTooLong
    }

    val factory = new SAMFileWriterFactory()
    factory.setUseAsyncIo(async)
    factory.setBufferSize(buffer)
    factory.setCompressionLevel(compression)
    factory.setCreateIndex(actuallyIndex)
    factory.setCreateMd5File(md5)
    tmp.foreach(dir => factory.setTempDirectory(dir.toFile))

    val htsJdkWriter = factory.makeWriter(header, true, path.toFile, ref.map(_.toFile).orNull)
    htsJdkWriter.setSortOrderChecking(false)

    new SamWriter(writer=htsJdkWriter, sorter=sorter, sortProgress=sortProgress, writeProgress=writeProgress)
  }
}

/** Provides the ability to write [[SamRecord]]s to an output Path. */
final class SamWriter private (private val writer: SAMFileWriter,
                               private val sorter: Option[Sorter[SamRecord,_]],
                               private val sortProgress: Option[ProgressLogger],
                               private val writeProgress: Option[ProgressLogger]
                              ) extends Closeable with Writer[SamRecord] with HeaderHelper {

  /** The associated [[htsjdk.samtools.SAMFileHeader]]. */
  override def header: SAMFileHeader = writer.getFileHeader

  /** Writes an individual item. */
  override def write(rec: SamRecord): Unit = sorter match {
    case Some(s) =>
      s += rec
      sortProgress.foreach(_.record(rec))
    case None    =>
      this.writer.addAlignment(rec.asSam)
      writeProgress.foreach(_.record(rec))
  }

  /** Closes the writer. */
  override def close(): Unit = {
    this.sorter.foreach { s =>
      sortProgress.foreach(_.logLast())
      s.iterator.foreach { rec =>
        this.writer.addAlignment(rec.asSam)
        writeProgress.foreach(_.record(rec))
      }
<<<<<<< HEAD
=======
      writeProgress.foreach(_.logLast())
>>>>>>> 57a72b46

      s.close()
    }
    writeProgress.foreach(_.logLast)

    this.writer.close()
  }
}<|MERGE_RESOLUTION|>--- conflicted
+++ resolved
@@ -128,16 +128,11 @@
   /** Closes the writer. */
   override def close(): Unit = {
     this.sorter.foreach { s =>
-      sortProgress.foreach(_.logLast())
+      sortProgress.foreach(_.logLast)
       s.iterator.foreach { rec =>
         this.writer.addAlignment(rec.asSam)
         writeProgress.foreach(_.record(rec))
       }
-<<<<<<< HEAD
-=======
-      writeProgress.foreach(_.logLast())
->>>>>>> 57a72b46
-
       s.close()
     }
     writeProgress.foreach(_.logLast)
